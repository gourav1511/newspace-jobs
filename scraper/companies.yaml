companies:
  - name: GomSpace
    careers_url: "https://gomspace.com/open-positions.aspx"        # TODO verify

  - name: AAC Clyde Space
    careers_url: "https://www.aac-clyde.space/careers"     # TODO verify

  - name: Astroscale
    careers_url: "https://www.astroscale.com/en/careers"         # TODO verify

  - name: ClearSpace
    careers_url: "https://clearspace.odoo.com/fr/jobs"       # TODO verify

  - name: EnduroSat
    careers_url: "https://www.endurosat.com/careers/"          # TODO verify

  - name: Surrey Satellite Technology Limited
    careers_url: "https://jobs.sstl.co.uk/#jobs"          # TODO verify

  - name: Space Forge
    careers_url: "https://spaceforge.com/careers"          # TODO verify

  - name: Open Cosmos
    careers_url: "https://careers.open-cosmos.com/jobs"     # TODO verify

  - name: OroraTech
    careers_url: "https://ororatech.com/company/careers"          # TODO verify

  - name: Morpheus Space
    careers_url: "https://careers.morpheus.space/"      # TODO verify

  - name: The Exploration Company
    careers_url: "https://www.exploration.space/careers#job-application"       # TODO verify

  - name: Vyoma
    careers_url: "https://vyoma-gmbh.jobs.personio.de/"         # TODO verify

  - name: Rocket Factory Augsburg
    careers_url: "https://career-ohb.csod.com/ux/ats/careersite/4/home?c=career-ohb&cfdd[0][id]=74&cfdd[0][options][0]=403"           # TODO verify

  - name: ICEYE
    careers_url: "https://www.iceye.com/careers"           # TODO verify

  - name: D-Orbit
    careers_url: "https://careers.dorbit.space/jobs.php"              # TODO verify

  - name: OneWeb
    careers_url: "https://careers.eutelsat.com/search/"                # TODO verify

  - name: Airbus Space
    careers_url: "https://ag.wd3.myworkdayjobs.com/Airbus"       # TODO verify

  - name: OHB SE
<<<<<<< HEAD
    careers_url: "https://career-ohb.csod.com/ux/ats/careersite/4/home?c=career-ohb&cfdd[0][id]=16&cfdd[0][options][0]=29&lang=en-GB"  # TODO verify
    countries: ["Germany", "Luxembourg"]
=======
    careers_url: "https://career-ohb.csod.com/ux/ats/careersite/4/home?c=career-ohb&cfdd[0][id]=16&cfdd[0][options][0]=29&lang=en-GB"                # TODO verify
>>>>>>> f6826e56

  - name: Exolaunch
    careers_url: "https://exolaunch.com/careers.html"           # TODO verify

  - name: NanoAvionics
    careers_url: "https://nanoavionics.com/our-careers/#open-positions" # TODO verify

  - name: Yuri
    careers_url: "https://yuri.jobs.personio.de/"        # TODO verify

  - name: Leanspace
    careers_url: "https://leanspace.io/careers/"        # TODO verify

  - name: ThrustMe
    careers_url: "https://careers.thrustme.fr/#jobs"        # TODO verify

  - name: Constellr
    careers_url: "https://constellr.recruitee.com/"        # TODO verify

  - name: Reflex Aerospace
    careers_url: "https://reflex-aerospace-gmbh.jobs.personio.de/"        # TODO verify

  - name: Latitude
    careers_url: "https://www.latitude.eu/jobs/"        # TODO verify

  - name: Exotrail
    careers_url: "https://www.exotrail.com/careers"        # TODO verify

  - name: Orbex
    careers_url: "https://orbex.space/work-with-us/current-vacancies"        # TODO verify

  - name: Orbit Fab
    careers_url: "https://ats.rippling.com/orbitfab/jobs"        # TODO verify

  - name: Rivada Space Networks
    careers_url: "https://rivada-space-networks-gmbh.jobs.personio.de/?language=en"        # TODO verify

  - name: Mynaric
    careers_url: "https://mynaric.jobs.personio.de/?language=en"        # TODO verify

  - name: SatVu
    careers_url: "https://apply.workable.com/satellitevu/#jobs"        # TODO verify

  - name: Airmo
    careers_url: "https://www.airmo.io/careers#positions"        # TODO verify

  - name: Space Locker
    careers_url: "https://spacelocker.fr/careers/"        # TODO verify

  - name: ATMOS Space Cargo
    careers_url: "https://atmos-space-cargo.com/careers/"        # TODO verify

  - name: OQ Technology
    careers_url: "https://www.oqtec.space/careers"        # TODO verify

  - name: Spire
    careers_url: "https://spire.com/careers/job-openings/"        # TODO verify

  - name: ISIS Space
    careers_url: "https://careers.isispace.nl/"        # TODO verify

  - name: Loft Orbital
    careers_url: "https://jobs.lever.co/loftorbital/"        # TODO verify

  - name: Dawn Aerospace
    careers_url: "https://dawnaerospace.bamboohr.com/careers"        # TODO verify

  - name: DSI Aerospace
    careers_url: "https://www.dsi.space/professionals/"        # TODO verify

  - name: Lumi Space
    careers_url: "https://jobs.lever.co/lumispace"        # TODO verify

  - name: Spaceflux
    careers_url: "https://spaceflux.io/careers/"        # TODO verify

  - name: Slingshot Aerospace
    careers_url: "https://www.slingshot.space/careers#open-positions"        # TODO verify

  - name: Lunasa Space
    careers_url: "https://lunasaspace.com/careers/"        # TODO verify

  - name: EutelSat OneWeb
    careers_url: "https://careers.eutelsat.com/search/"        # TODO verify

  - name: Space Solar
    careers_url: "https://www.spacesolar.co.uk/careers/project-management-roles/"        # TODO verify

roles:
  include:
    - "project manager"
    - "program manager"
    - "customer success"
    - "customer solutions"
    - "solutions engineer"
    - "sales engineer"
    - "business development"
    - "customer project manager"
    - "systems engineer"
    - "Spacecraft Project Manager"
    - "Strategic Partnerships Manager"
    - "Mission Manager"

  exclude:
    - "senior director"
    - "head of"
    - "intern"
    - "working student"
    - "principal"

experience:
  min_years: 1
  max_years: 7
  patterns:
    - "\\b(2|3|4|5)\\+?\\s*years?\\b"
    - "\\b2\\s*-\\s*5\\s*years?\\b"
    - "\\bmid\\s*level\\b"

locations_priority:
  - "Germany"
  - "United Kingdom"
  - "Norway"
  - "Sweden"
  - "Finland"
  - "Denmark"
  - "Luxembourg"
  - "France"
  <|MERGE_RESOLUTION|>--- conflicted
+++ resolved
@@ -51,12 +51,7 @@
     careers_url: "https://ag.wd3.myworkdayjobs.com/Airbus"       # TODO verify
 
   - name: OHB SE
-<<<<<<< HEAD
-    careers_url: "https://career-ohb.csod.com/ux/ats/careersite/4/home?c=career-ohb&cfdd[0][id]=16&cfdd[0][options][0]=29&lang=en-GB"  # TODO verify
-    countries: ["Germany", "Luxembourg"]
-=======
     careers_url: "https://career-ohb.csod.com/ux/ats/careersite/4/home?c=career-ohb&cfdd[0][id]=16&cfdd[0][options][0]=29&lang=en-GB"                # TODO verify
->>>>>>> f6826e56
 
   - name: Exolaunch
     careers_url: "https://exolaunch.com/careers.html"           # TODO verify
